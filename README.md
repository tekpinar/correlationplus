# CorrelationPlus

A Python package to calculate, visualize and analyze dynamical correlations of proteins.

CorrelationPlus contains four scripts that you can use to calculate, visualize
and analyze dynamical correlations of proteins. 
These correlations can be dynamical cross-correlations, linear mutual
information or generalized correlations. 

## Installation

### for users

We recommend to use pip
```bash
pip install correlationPlus
```

or if you do not have administration rights
```bash
pip install --user correlationPlus
```

If you prefer to use a virtualenv
```bash
python3 -m venv correlationPlus
cd correlationPlus
source bin/activate
pip install correlationPlus
```

### for developers

We recommend to use pip and a virtualenv
```bash
python3 -m venv correlationPlus
cd correlationPlus
source bin/activate
mkdir src
cd src
git clone https://github.com/tekpinar/correlationPlus.git # or git@github.com:tekpinar/correlationPlus.git
cd correlationPlus
pip install -e .
```

## A Quick Start with correlationPlus Scripts
### Calculating dynamical cross-correlations
Download examples folder and go there. 

To calculate dynamical cross-correlations with Gaussian network model:

```bash
correlationPlus calculate -p 6fl9_centeredOrientedAligned2Z.pdb -m GNM -o gnm-ndcc.dat
```

To calculate dynamical cross-correlations with Anisotropic network model:

```bash
correlationPlus calculate -p 6fl9_centeredOrientedAligned2Z.pdb -m ANM -o anm-ndcc.dat
```

### Visualization of correlation maps
To run a simple example of visualization, you can use data and pdb files in the examples folder:

```bash
correlationPlus visualizemap -i 6fl9_just_prot_anm_100_modes_rc_15_cross-correlations.txt -p 6fl9_centeredOrientedAligned2Z.pdb -t absndcc
```
This will produce plots of absolute values of dynamical cross correlations.

The visualizemap will produce an output for overall structure 
and all individual intra-chain correlations, if exist. Moreover, the program 
will give you inter-chain correlations, if you have more than one chain. 
The correlation data has to be in matrix format, where only A(i,j) values are 
listed in a square matrix format. LMI matrices produced by g_correlation 
program of Lange and Grubmuller can also be parsed. 

You can analyze the correlations with VMD just by loading the tcl files produced by 
visualizemap script. You can call VMD and go to Extensions->Tk Console menu. 
Write the following command to see the correlations:
```bash
source correlation-interchain-chainsA-B.tcl
```

If you prefer to do the tcl loading in a single command:
```bash
vmd -e correlation-interchain-chainsA-B.tcl
```
Please, beware that the loading can take some time depending on protein size
and number of correlations. 

Additionally, vmd command has to be in your path if you want to do this 
with the command above.
 
Sometimes, we may need to plot difference map of two correlation maps. 
You may want to see the differences of linear mutual information 
maps of produced with two different methods, conditions etc. The correlations
of ligated vs unligated simulations are some common examples.  
The difference maps can be produced with diffMap app as follows:  

```bash
correlationPlus diffMap -i 6fl9_rc15_scalCoeff1_100_modes_lmi_v2.dat -j zacharias_rc15_scalCoeff15_100_modes_lmi.dat -p 6fl9_centeredOrientedAligned2Z.pdb -t lmi
```

### Centraliy analysis of the correlation maps
Centrality analysis can be used to deduce active sites, binding sites, 
key mutation sites and allosteric residues. 
correlationPlus can do centrality analysis for your protein
via its centralityAnalysis app.

It can compute degree, closeness, betweenness, current flow closeness, 
current flow betweenness and eigenvector centrality. The following command 
will do all of the above analysis:

```bash
correlationPlus centralityAnalysis -i 6fl9_just_prot_anm_100_modes_rc_15_cross-correlations.txt -p 6fl9_centeredOrientedAligned2Z.pdb -t absndcc
```
After the calculation, the centrality values will be inserted into Bfactor
 column of a pdb file. You can load the pdb files with your favorite visualization 
software and color according to Bfactors. If you prefer VMD - as we do-, 
the app will produces tcl files so that you can visualize the key residues with VMD.
The tcl script highlights the residues with the highest 10% of the selected centrality
in VDW representation.

```bash
vmd -e correlation_degree.tcl
```

## Ipython Interface
For a detailed analysis, script interfaces provided by visualizemap, diffMap and 
centralityAnalysis apps may not be sufficient. Therefore, you can use IPython 
to load the functions and do a detailed analysis as follows. 

```
from correlationPlus.visualize import *
```
 

You can get help for individual functions with

```
help(intraChainCorrelationMaps) 

```
You can check different valueFilters, distanceFilters for your analysis. 
Even you can scan a range of values by calling the functions in a 
loop. 

<<<<<<< HEAD

## Installation

### for users

We recommend to use pip
```bash
pip install correlationPlus
```

or if you do not have administration rights
```bash
pip install --user correlationPlus
```

If you prefer to use a virtualenv
```bash
python3.8 -m venv correlationPlus
cd correlationPlus
source bin/activate
pip install correlationPlus
```

### for developers

We recommend to use pip and a virtualenv
```bash
python3.8 -m venv correlationPlus
cd correlationPlus
source bin/activate
mkdir src
cd src
git clone https://github.com/tekpinar/correlationPlus.git # or git@github.com:tekpinar/correlationPlus.git
cd correlationPlus
pip install -e .
```

### Docker

Docker images are also available from Docker Hub

```bash
mkdir shared_dir
cp 6fl9_just_prot_anm_100_modes_rc_15_cross-correlations.txt 6fl9_centeredOrientedAligned2Z.pdb shared_dir
chmod 777 shared_dir
cd shared_dir
docker run -v $PWD:/correlationPlus bneron/correlation_plus diffMap -i 6fl9_rc15_scalCoeff1_100_modes_lmi_v2.dat -j zacharias_rc15_scalCoeff15_100_modes_lmi.dat -p 6fl9_centeredOrientedAligned2Z.pdb -t lmi
```
### Singularity

As the docker image is registered in dockerhub you can also use it directly with Singularity

```bash
singularity run docker://bneron/correlation_plus diffMap -i 6fl9_rc15_scalCoeff1_100_modes_lmi_v2.dat -j zacharias_rc15_scalCoeff15_100_modes_lmi.dat -p 6fl9_centeredOrientedAligned2Z.pdb -t lmi
```
or in 2 steps

```bash
singularity pull correlation_plus.simg docker://bneron/correlation_plus
./correlation_plus.simg -i 6fl9_rc15_scalCoeff1_100_modes_lmi_v2.dat -j zacharias_rc15_scalCoeff15_100_modes_lmi.dat -p 6fl9_centeredOrientedAligned2Z.pdb -t lmi
```

Unlike docker you have not to worry about shared directory, your home and /tmp are automatically shared.


=======
>>>>>>> 88d543d6
## Licensing

correplationPlus is developed and released under GNU Lesser GPL Licence. 
Please read to the COPYING and COPYING.LESSER files to know more. <|MERGE_RESOLUTION|>--- conflicted
+++ resolved
@@ -43,7 +43,37 @@
 pip install -e .
 ```
 
+### from Docker image
+
+Docker images are also available from [Docker Hub](https://hub.docker.com/r/structuraldynamicslab/correlation_plus)
+
+```bash
+mkdir shared_dir
+cp 6fl9_just_prot_anm_100_modes_rc_15_cross-correlations.txt 6fl9_centeredOrientedAligned2Z.pdb shared_dir
+chmod 777 shared_dir
+cd shared_dir
+docker run -v $PWD:/correlationPlus structuraldynamicslab/correlation_plus diffMap -i 6fl9_rc15_scalCoeff1_100_modes_lmi_v2.dat -j zacharias_rc15_scalCoeff15_100_modes_lmi.dat -p 6fl9_centeredOrientedAligned2Z.pdb -t lmi
+```
+
+### from Singularity image
+
+As the docker image is registered in dockerhub you can also use it directly with [Singularity](https://sylabs.io/docs/) 
+
+```bash
+singularity run docker://structuraldynamicslab/correlation_plus diffMap -i 6fl9_rc15_scalCoeff1_100_modes_lmi_v2.dat -j zacharias_rc15_scalCoeff15_100_modes_lmi.dat -p 6fl9_centeredOrientedAligned2Z.pdb -t lmi
+```
+or in 2 steps
+
+```bash
+singularity pull correlation_plus.simg docker://structuraldynamicslab/correlation_plus
+./correlation_plus.simg -i 6fl9_rc15_scalCoeff1_100_modes_lmi_v2.dat -j zacharias_rc15_scalCoeff15_100_modes_lmi.dat -p 6fl9_centeredOrientedAligned2Z.pdb -t lmi
+```
+
+Unlike docker you have not to worry about shared directory, your home and /tmp are automatically shared.
+
+
 ## A Quick Start with correlationPlus Scripts
+
 ### Calculating dynamical cross-correlations
 Download examples folder and go there. 
 
@@ -101,7 +131,7 @@
 correlationPlus diffMap -i 6fl9_rc15_scalCoeff1_100_modes_lmi_v2.dat -j zacharias_rc15_scalCoeff15_100_modes_lmi.dat -p 6fl9_centeredOrientedAligned2Z.pdb -t lmi
 ```
 
-### Centraliy analysis of the correlation maps
+### Centrality analysis of the correlation maps
 Centrality analysis can be used to deduce active sites, binding sites, 
 key mutation sites and allosteric residues. 
 correlationPlus can do centrality analysis for your protein
@@ -145,75 +175,8 @@
 Even you can scan a range of values by calling the functions in a 
 loop. 
 
-<<<<<<< HEAD
 
-## Installation
-
-### for users
-
-We recommend to use pip
-```bash
-pip install correlationPlus
-```
-
-or if you do not have administration rights
-```bash
-pip install --user correlationPlus
-```
-
-If you prefer to use a virtualenv
-```bash
-python3.8 -m venv correlationPlus
-cd correlationPlus
-source bin/activate
-pip install correlationPlus
-```
-
-### for developers
-
-We recommend to use pip and a virtualenv
-```bash
-python3.8 -m venv correlationPlus
-cd correlationPlus
-source bin/activate
-mkdir src
-cd src
-git clone https://github.com/tekpinar/correlationPlus.git # or git@github.com:tekpinar/correlationPlus.git
-cd correlationPlus
-pip install -e .
-```
-
-### Docker
-
-Docker images are also available from Docker Hub
-
-```bash
-mkdir shared_dir
-cp 6fl9_just_prot_anm_100_modes_rc_15_cross-correlations.txt 6fl9_centeredOrientedAligned2Z.pdb shared_dir
-chmod 777 shared_dir
-cd shared_dir
-docker run -v $PWD:/correlationPlus bneron/correlation_plus diffMap -i 6fl9_rc15_scalCoeff1_100_modes_lmi_v2.dat -j zacharias_rc15_scalCoeff15_100_modes_lmi.dat -p 6fl9_centeredOrientedAligned2Z.pdb -t lmi
-```
-### Singularity
-
-As the docker image is registered in dockerhub you can also use it directly with Singularity
-
-```bash
-singularity run docker://bneron/correlation_plus diffMap -i 6fl9_rc15_scalCoeff1_100_modes_lmi_v2.dat -j zacharias_rc15_scalCoeff15_100_modes_lmi.dat -p 6fl9_centeredOrientedAligned2Z.pdb -t lmi
-```
-or in 2 steps
-
-```bash
-singularity pull correlation_plus.simg docker://bneron/correlation_plus
-./correlation_plus.simg -i 6fl9_rc15_scalCoeff1_100_modes_lmi_v2.dat -j zacharias_rc15_scalCoeff15_100_modes_lmi.dat -p 6fl9_centeredOrientedAligned2Z.pdb -t lmi
-```
-
-Unlike docker you have not to worry about shared directory, your home and /tmp are automatically shared.
-
-
-=======
->>>>>>> 88d543d6
 ## Licensing
 
-correplationPlus is developed and released under GNU Lesser GPL Licence. 
+correplationPlus is developed and released under (GNU Lesser GPL Licence)[https://www.gnu.org/licenses/lgpl-3.0.en.html]. 
 Please read to the COPYING and COPYING.LESSER files to know more. 