--- conflicted
+++ resolved
@@ -34,8 +34,4 @@
 
 __all__ = ['calculate', 'mapAnalysis', 'diffMap', 'centralityAnalysis']
 
-<<<<<<< HEAD
 __version__ = '0.1.3'
-=======
-__version__ = '0.1.2'
->>>>>>> 0898d75e
